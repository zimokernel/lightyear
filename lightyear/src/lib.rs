/*! # Lightyear

Lightyear is a networking library for Bevy.
It is designed for server-authoritative multiplayer games; and aims to be both feature-complete and easy-to-use.

You can find more information in the [book](https://cbournhonesque.github.io/lightyear/book/)!
*/
#![allow(unused_imports)]
#![allow(unused_variables)]
#![allow(dead_code)]
#![allow(clippy::type_complexity)]
#![allow(rustdoc::private_intra_doc_links)]
// only enables the `doc_cfg` feature when
// the `docsrs` configuration attribute is defined
#![cfg_attr(docsrs, feature(doc_cfg))]

// re-exports (mostly used in the derive macro crate or for internal purposes)
#[doc(hidden)]
pub mod _reexport {
    pub use enum_delegate;
    pub use enum_dispatch::enum_dispatch;
    pub use paste::paste;

    pub use lightyear_macros::{
        component_protocol_internal, message_protocol_internal, ChannelInternal, MessageInternal,
    };

    pub use crate::channel::builder::TickBufferChannel;
    pub use crate::channel::builder::{
        EntityActionsChannel, EntityUpdatesChannel, InputChannel, PingChannel,
    };
    pub use crate::client::interpolation::{
        add_interpolation_systems, add_prepare_interpolation_systems,
    };
    pub use crate::client::interpolation::{LinearInterpolator, NullInterpolator};
    pub use crate::client::prediction::add_prediction_systems;
    pub use crate::client::prediction::correction::{InstantCorrector, InterpolatedCorrector};
    pub use crate::protocol::component::{
        ComponentBehaviour, ComponentKindBehaviour, ComponentProtocol, ComponentProtocolKind,
        FromType,
    };
    pub use crate::protocol::message::InputMessageKind;
    pub use crate::protocol::message::{MessageKind, MessageProtocol};
    pub use crate::protocol::{BitSerializable, EventContext};
    pub use crate::serialize::reader::ReadBuffer;
    pub use crate::serialize::wordbuffer::reader::ReadWordBuffer;
    pub use crate::serialize::wordbuffer::writer::WriteWordBuffer;
    pub use crate::serialize::writer::WriteBuffer;
    pub use crate::shared::events::components::{
        ComponentInsertEvent, ComponentRemoveEvent, ComponentUpdateEvent, MessageEvent,
    };
    pub use crate::shared::events::connection::{
        IterComponentInsertEvent, IterComponentRemoveEvent, IterComponentUpdateEvent,
        IterMessageEvent,
    };
    pub use crate::shared::events::systems::{
        push_component_insert_events, push_component_remove_events, push_component_update_events,
    };
    pub use crate::shared::replication::components::ShouldBeInterpolated;
    pub use crate::shared::replication::systems::add_per_component_replication_send_systems;
    pub use crate::shared::replication::ReplicationSend;
    pub use crate::shared::time_manager::WrappedTime;
    pub use crate::utils::ready_buffer::{ItemWithReadyKey, ReadyBuffer};
    pub use crate::utils::sequence_buffer::SequenceBuffer;
}

/// Prelude containing commonly used types
pub mod prelude {
    pub use lightyear_macros::{component_protocol, message_protocol, Channel, Message};

    pub use crate::channel::builder::TickBufferChannel;
    pub use crate::channel::builder::{
        Channel, ChannelBuilder, ChannelContainer, ChannelDirection, ChannelMode, ChannelSettings,
        DefaultUnorderedUnreliableChannel, ReliableSettings,
    };
    pub use crate::client::prediction::prespawn::PreSpawnedPlayerObject;
    pub use crate::connection::netcode::{generate_key, ClientId, Key};
    #[cfg(feature = "leafwing")]
    pub use crate::inputs::leafwing::LeafwingUserAction;
    pub use crate::inputs::native::UserAction;
    pub use crate::packet::message::Message;
    pub use crate::protocol::channel::{ChannelKind, ChannelRegistry};
    pub use crate::protocol::Protocol;
    pub use crate::protocolize;
    pub use crate::shared::config::SharedConfig;
    pub use crate::shared::ping::manager::PingConfig;
    pub use crate::shared::plugin::{NetworkIdentity, SharedPlugin};
    pub use crate::shared::replication::components::{
        NetworkTarget, ReplicationGroup, ReplicationMode, ShouldBePredicted,
    };
    pub use crate::shared::replication::entity_map::{LightyearMapEntities, RemoteEntityMap};
    pub use crate::shared::replication::hierarchy::ParentSync;
    pub use crate::shared::replication::metadata::ClientMetadata;
    pub use crate::shared::sets::{FixedUpdateSet, MainSet, ReplicationSet};
    pub use crate::shared::tick_manager::TickManager;
    pub use crate::shared::tick_manager::{Tick, TickConfig};
    pub use crate::shared::time_manager::TimeManager;
    pub use crate::transport::conditioner::LinkConditionerConfig;
    pub use crate::transport::io::{Io, IoConfig, TransportConfig};
    pub use crate::utils::named::Named;

    pub mod client {
        pub use crate::client::components::{
            ComponentSyncMode, Confirmed, LerpFn, SyncComponent, SyncMetadata,
        };
        pub use crate::client::config::{ClientConfig, NetcodeConfig, PacketConfig};
        pub use crate::client::events::{
            ComponentInsertEvent, ComponentRemoveEvent, ComponentUpdateEvent, ConnectEvent,
            DisconnectEvent, EntityDespawnEvent, EntitySpawnEvent, InputEvent, MessageEvent,
        };
        pub use crate::client::input::{InputConfig, InputSystemSet};
        #[cfg(feature = "leafwing")]
        pub use crate::client::input_leafwing::{
            LeafwingInputConfig, LeafwingInputPlugin, ToggleActions,
        };
        pub use crate::client::interpolation::interpolation_history::ConfirmedHistory;
        pub use crate::client::interpolation::plugin::{
            InterpolationConfig, InterpolationDelay, InterpolationSet,
        };
        pub use crate::client::interpolation::{
            InterpolateStatus, Interpolated, VisualInterpolateStatus, VisualInterpolationPlugin,
        };
        pub use crate::client::metadata::GlobalMetadata;
        pub use crate::client::plugin::{ClientPlugin, PluginConfig};
        pub use crate::client::prediction::correction::Correction;
        pub use crate::client::prediction::plugin::is_in_rollback;
        pub use crate::client::prediction::plugin::{PredictionConfig, PredictionSet};
        pub use crate::client::prediction::predicted_history::{ComponentState, PredictionHistory};
        pub use crate::client::prediction::{Predicted, PredictionDespawnCommandsExt};
        pub use crate::client::resource::Authentication;
        pub use crate::client::sync::SyncConfig;
        pub use crate::connection::client::{ClientConnection, NetClient, NetConfig};
        #[cfg(feature = "steam")]
        pub use crate::connection::steam::client::SteamConfig;
    }
    pub mod server {
        pub use crate::server::config::{NetcodeConfig, PacketConfig, ServerConfig};
        pub use crate::server::events::{
            ComponentInsertEvent, ComponentRemoveEvent, ComponentUpdateEvent, ConnectEvent,
            DisconnectEvent, EntityDespawnEvent, EntitySpawnEvent, InputEvent, MessageEvent,
        };
        pub use crate::server::metadata::GlobalMetadata;
        pub use crate::server::plugin::{PluginConfig, ServerPlugin};
        pub use crate::server::room::{RoomId, RoomManager, RoomMut, RoomRef};

<<<<<<< HEAD
        pub use crate::connection::server::{NetConfig, NetServer, ServerConnection};
        #[cfg(feature = "steam")]
        pub use crate::connection::steam::server::SteamConfig;
=======
        pub use crate::connection::server::{
            NetConfig, NetServer, ServerConnection, ServerConnections,
        };
>>>>>>> 851dbdeb
        #[cfg(feature = "leafwing")]
        pub use crate::server::input_leafwing::LeafwingInputPlugin;
        #[cfg(all(feature = "webtransport", not(target_family = "wasm")))]
        pub use wtransport::tls::Certificate;
    }
}

pub mod channel;

pub mod client;

pub mod connection;

pub mod inputs;
pub mod packet;

pub mod protocol;

pub mod serialize;

pub mod server;

pub mod shared;

#[cfg(test)]
pub(crate) mod tests;

/// Provides an abstraction over an unreliable transport
pub mod transport;
/// Extra utilities
pub mod utils;<|MERGE_RESOLUTION|>--- conflicted
+++ resolved
@@ -143,15 +143,11 @@
         pub use crate::server::plugin::{PluginConfig, ServerPlugin};
         pub use crate::server::room::{RoomId, RoomManager, RoomMut, RoomRef};
 
-<<<<<<< HEAD
-        pub use crate::connection::server::{NetConfig, NetServer, ServerConnection};
-        #[cfg(feature = "steam")]
-        pub use crate::connection::steam::server::SteamConfig;
-=======
         pub use crate::connection::server::{
             NetConfig, NetServer, ServerConnection, ServerConnections,
         };
->>>>>>> 851dbdeb
+        #[cfg(feature = "steam")]
+        pub use crate::connection::steam::server::SteamConfig;
         #[cfg(feature = "leafwing")]
         pub use crate::server::input_leafwing::LeafwingInputPlugin;
         #[cfg(all(feature = "webtransport", not(target_family = "wasm")))]
